--- conflicted
+++ resolved
@@ -6,11 +6,8 @@
 import mimetypes
 import re
 import tempfile
-<<<<<<< HEAD
 from typing import Optional
-=======
 import os
->>>>>>> bf46caae
 
 from ..io import MediaData
 
@@ -23,28 +20,18 @@
 
 def dwca_generator(
     dwca_path: str,
-<<<<<<< HEAD
-    label: Optional[str] = None,
-    mediatype: str = 'StillImage'
-=======
     label: str = "speciesKey",
     mediatype: str = 'StillImage',
     delete: Optional[bool] = False
->>>>>>> bf46caae
 ) -> MediaData:
     """Yields media urls from GBIF Darwin Core Archive
 
     Args:
         dwca_path (str): path to darwin core zip file
-<<<<<<< HEAD
     label (str, optional): Output label name. 
         Defaults to `None` which yields all metadata.
     mediatype (str, optional): Media type. Defaults to 'StillImage'.
-=======
-        label (str, optional): Output label name. Defaults to "speciesKey".
-        type (str, optional): Media type. Defaults to 'StillImage'.
-        delete (bool, optional): Delete darwin core archive when finished.
->>>>>>> bf46caae
+    delete (bool, optional): Delete darwin core archive when finished.
 
     Yields:
         Dict: Item dictionary
@@ -136,14 +123,9 @@
 def generate_urls(
     identifier: str,
     dwca_root_path=None,
-<<<<<<< HEAD
     label: Optional[str] = None,
     mediatype: Optional[str] = "StillImage"
-=======
-    label: str = "speciesKey",
-    mediatype: str = "StillImage",
     delete: Optional[bool] = False
->>>>>>> bf46caae
 ):
     """Generate GBIF items from DOI or GBIF download key
 
@@ -151,16 +133,12 @@
         identifier (str): doi or gbif key
         dwca_root_path (str, optional): Set root path where to store 
             Darwin Core zip files. Defaults to None, which results in
-<<<<<<< HEAD
             the creation of temporary directries
         label (str, optional): Output label name. 
             Defaults to `None` which yields all metadata.
         mediatype (str, optional): Sets GBIF mediatype. Defaults to 'StillImage'.
-
-=======
             the creation of temporary directories.
         delete (bool, optional): Delete darwin core archive when finished.
->>>>>>> bf46caae
 
     Returns:
         Iterable: item generator that yields files from generator
