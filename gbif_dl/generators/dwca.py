--- conflicted
+++ resolved
@@ -6,12 +6,9 @@
 import mimetypes
 import re
 import tempfile
-<<<<<<< HEAD
 import shutil
 from typing import Optional
-=======
 import os
->>>>>>> bf46caae
 
 from ..io import MediaData
 
@@ -33,12 +30,8 @@
     Args:
         dwca_path (str): path to darwin core zip file
         label (str, optional): Output label name. Defaults to "speciesKey".
-<<<<<<< HEAD
         mediatype (str, optional): Media type. Defaults to 'StillImage'.
-=======
-        type (str, optional): Media type. Defaults to 'StillImage'.
         delete (bool, optional): Delete darwin core archive when finished.
->>>>>>> bf46caae
 
     Yields:
         Dict: Item dictionary
@@ -125,14 +118,9 @@
 def generate_urls(
     identifier: str,
     dwca_root_path=None,
-<<<<<<< HEAD
     label: Optional[str] = "speciesKey",
-    mediatype: Optional[str] = "StillImage"
-=======
-    label: str = "speciesKey",
-    mediatype: str = "StillImage",
+    mediatype: Optional[str] = "StillImage",
     delete: Optional[bool] = False
->>>>>>> bf46caae
 ):
     """Generate GBIF items from DOI or GBIF download key
 
@@ -140,15 +128,11 @@
         identifier (str): doi or gbif key
         dwca_root_path (str, optional): Set root path where to store 
             Darwin Core zip files. Defaults to None, which results in
-<<<<<<< HEAD
             the creation of temporary directries
         label (str): output label
         mediatype (str, optional): Sets GBIF mediatype. Defaults to 'StillImage'.
-
-=======
             the creation of temporary directories.
         delete (bool, optional): Delete darwin core archive when finished.
->>>>>>> bf46caae
 
     Returns:
         Iterable: item generator that yields files from generator
