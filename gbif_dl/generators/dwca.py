import pygbif
from pathlib import Path
import random
import requests
import hashlib
import mimetypes
import re
import tempfile
<<<<<<< HEAD
=======
import shutil
>>>>>>> 8197f45c
from typing import Optional
import os

from ..io import MediaData

from dwca.read import DwCAReader
from typing import Optional

mmqualname = "http://purl.org/dc/terms/"
gbifqualname = "http://rs.gbif.org/terms/1.0/"


def dwca_generator(
    dwca_path: str,
    label: str = "speciesKey",
    mediatype: str = 'StillImage',
    delete: Optional[bool] = False
) -> MediaData:
    """Yields media urls from GBIF Darwin Core Archive

    Args:
        dwca_path (str): path to darwin core zip file
<<<<<<< HEAD
    label (str, optional): Output label name. 
        Defaults to `None` which yields all metadata.
    mediatype (str, optional): Media type. Defaults to 'StillImage'.
    delete (bool, optional): Delete darwin core archive when finished.
=======
        label (str, optional): Output label name. Defaults to "speciesKey".
        mediatype (str, optional): Media type. Defaults to 'StillImage'.
        delete (bool, optional): Delete darwin core archive when finished.
>>>>>>> 8197f45c

    Yields:
        Dict: Item dictionary
    """
    with DwCAReader(dwca_path) as dwca:
        for row in dwca:
            img_extensions = []
            for ext in row.extensions:
                # multiple images are handled as multiple extensions
                # therefore lets filter the images first and then 
                # yield a random one
                if ext.rowtype == gbifqualname + 'Multimedia':
                    if ext.data[mmqualname + 'type'] == mediatype:
                        img_extensions.append(ext.data)

            selected_img = random.choice(
                img_extensions
            )

            url = selected_img[mmqualname + 'identifier']

            # hash the url, which later becomes the datatype
            hashed_url = hashlib.sha1(
                url.encode('utf-8')
            ).hexdigest()

            if label is not None:
                output_label = str(row.data.get(gbifqualname + label))
            else:
                output_label = row.data

            yield {
                "url": url,
                "basename": hashed_url,
<<<<<<< HEAD
                "label": output_label,
                "content_type": content_type,
                "suffix": mimetypes.guess_extension(str(content_type)),
=======
                "label": str(row.data.get(gbifqualname + label))
>>>>>>> 8197f45c
            }

    if delete:
        os.remove(dwca_path)

def doi_to_gbif_key(doi: str) -> str:
    """get gbif download id from doi

    Args:
        doi (str): doi string (not full url)

    Returns:
        str: gbif id
    """
    r = requests.get('https://api.datacite.org/dois/' + doi)
    if r.status_code == requests.codes.ok:
        gbif_url = r.json().get('data').get('attributes').get('url')
        if gbif_url is not None:
            gbif_key = gbif_url.split('/')[-1]
            if bool(re.match('^[0-9\-]*$', gbif_key)):
                return gbif_key

def _is_doi(identifier: str) -> bool:
    """Validates if identifier is a valid DOI

    Args:
        identifier (str): potential doi string

    Returns:
        bool: true if identifier is a valid DOI
    """
    doi_patterns = [
        r"(10[.][0-9]{4,}(?:[.][0-9]+)*/(?:(?![\"&\'])\S)+)",
        r"(10.\d{4,9}/[-._;()/:A-Z0-9]+)",
        r"(10.\d{4}/\d+-\d+X?(\d+)\d+<[\d\w]+:[\d\w]*>\d+.\d+.\w+;\d)",
        r"(10.1021/\w\w\d+)",
        r"(10.1207/[\w\d]+\&\d+_\d+)"
    ]
    for pattern in doi_patterns:
        match = bool(re.match(pattern, identifier))
        if match:
            return True
    return False

def generate_urls(
    identifier: str,
    dwca_root_path=None,
<<<<<<< HEAD
    label: Optional[str] = None,
    mediatype: Optional[str] = "StillImage"
=======
    label: Optional[str] = "speciesKey",
    mediatype: Optional[str] = "StillImage",
>>>>>>> 8197f45c
    delete: Optional[bool] = False
):
    """Generate GBIF items from DOI or GBIF download key

    Args:
        identifier (str): doi or gbif key
        dwca_root_path (str, optional): Set root path where to store 
            Darwin Core zip files. Defaults to None, which results in
            the creation of temporary directries
<<<<<<< HEAD
        label (str, optional): Output label name. 
            Defaults to `None` which yields all metadata.
=======
        label (str): output label
>>>>>>> 8197f45c
        mediatype (str, optional): Sets GBIF mediatype. Defaults to 'StillImage'.
            the creation of temporary directories.
        delete (bool, optional): Delete darwin core archive when finished.

    Returns:
        Iterable: item generator that yields files from generator
    """
    if _is_doi:
        key = doi_to_gbif_key(identifier)
    else:
        key = identifier

    if dwca_root_path is None:
        dwca_root_path = tempfile.mkdtemp()

    # download darwin core archive
    dwca_root_path = Path(dwca_root_path)
    dwca_root_path.mkdir(parents=True, exist_ok=True)
    dwca_path = Path(dwca_root_path, key + '.zip')
    if not dwca_path.exists():
        r = pygbif.occurrences.download_get(
            key=key,
            path=dwca_root_path
        )
        dwca_path = r['path']

    # extract media urls and return item generator
    return dwca_generator(
        dwca_path=dwca_path,
        label=label,
        mediatype=mediatype,
        delete=delete
    )<|MERGE_RESOLUTION|>--- conflicted
+++ resolved
@@ -6,10 +6,7 @@
 import mimetypes
 import re
 import tempfile
-<<<<<<< HEAD
-=======
 import shutil
->>>>>>> 8197f45c
 from typing import Optional
 import os
 
@@ -32,16 +29,9 @@
 
     Args:
         dwca_path (str): path to darwin core zip file
-<<<<<<< HEAD
-    label (str, optional): Output label name. 
-        Defaults to `None` which yields all metadata.
-    mediatype (str, optional): Media type. Defaults to 'StillImage'.
-    delete (bool, optional): Delete darwin core archive when finished.
-=======
         label (str, optional): Output label name. Defaults to "speciesKey".
         mediatype (str, optional): Media type. Defaults to 'StillImage'.
         delete (bool, optional): Delete darwin core archive when finished.
->>>>>>> 8197f45c
 
     Yields:
         Dict: Item dictionary
@@ -76,13 +66,7 @@
             yield {
                 "url": url,
                 "basename": hashed_url,
-<<<<<<< HEAD
                 "label": output_label,
-                "content_type": content_type,
-                "suffix": mimetypes.guess_extension(str(content_type)),
-=======
-                "label": str(row.data.get(gbifqualname + label))
->>>>>>> 8197f45c
             }
 
     if delete:
@@ -130,13 +114,8 @@
 def generate_urls(
     identifier: str,
     dwca_root_path=None,
-<<<<<<< HEAD
     label: Optional[str] = None,
     mediatype: Optional[str] = "StillImage"
-=======
-    label: Optional[str] = "speciesKey",
-    mediatype: Optional[str] = "StillImage",
->>>>>>> 8197f45c
     delete: Optional[bool] = False
 ):
     """Generate GBIF items from DOI or GBIF download key
@@ -146,12 +125,8 @@
         dwca_root_path (str, optional): Set root path where to store 
             Darwin Core zip files. Defaults to None, which results in
             the creation of temporary directries
-<<<<<<< HEAD
         label (str, optional): Output label name. 
             Defaults to `None` which yields all metadata.
-=======
-        label (str): output label
->>>>>>> 8197f45c
         mediatype (str, optional): Sets GBIF mediatype. Defaults to 'StillImage'.
             the creation of temporary directories.
         delete (bool, optional): Delete darwin core archive when finished.
