--- conflicted
+++ resolved
@@ -45,16 +45,12 @@
             and checks if the bytes originate from a valid file
             (used to check of corrupt files). Defaults to None.
         overwrite (bool):
-<<<<<<< HEAD
             overwrite files with existing `baseline` signature, Defaults to False.
-=======
-            overwrite existing files, Defaults to False.
         proxy (str):
             proxy server url. Authentication credentials can be passed in URL.
             e.g `proxy="http://user:pass@some.proxy.com"`.
             Proxy can also be used globally using environmental variables.
             See https://www.gnu.org/software/inetutils/manual/html_node/The-_002enetrc-file.html.
->>>>>>> af5393cc
     """
     url = item['url']
 
@@ -100,13 +96,9 @@
     queue: asyncio.Queue,
     session: RetryClient,
     root: str,
-<<<<<<< HEAD
     is_valid_file: Optional[Callable[[bytes], bool]] = None,
-    overwrite: bool = False 
-=======
     overwrite: bool = False,
     proxy: Optional[str] = None
->>>>>>> af5393cc
 ):
     """Consumes items from download queue
 
@@ -118,21 +110,16 @@
             and checks if the bytes originate from a valid file
             (used to check of corrupt files). Defaults to None.
         overwrite (bool):
-<<<<<<< HEAD
             overwrite files with existing `baseline` signature, Defaults to False.
-=======
-            overwrite existing files, Defaults to False.
         proxy (str):
             proxy server url. Authentication credentials can be passed in URL.
             e.g `proxy="http://user:pass@some.proxy.com"`.
             Proxy can also be used globally using environmental variables.
             See https://www.gnu.org/software/inetutils/manual/html_node/The-_002enetrc-file.html.
->>>>>>> af5393cc
     """
     while True:
         batch = await queue.get()
         for sample in batch:
-<<<<<<< HEAD
             await download_single(
                 sample,
                 session,
@@ -140,9 +127,6 @@
                 is_valid_file,
                 overwrite
             )
-=======
-            await download_single(sample, session, root, None, overwrite, proxy)
->>>>>>> af5393cc
         queue.task_done()
 
 
@@ -155,11 +139,8 @@
     retries: int = 3,
     verbose: bool = False,
     overwrite: bool = False,
-<<<<<<< HEAD
     is_valid_file: Optional[Callable[[bytes], bool]] = None
-=======
     proxy: Optional[str] = None
->>>>>>> af5393cc
 ):
     """Asynchronous downloader that takes an interable and downloads it
 
@@ -179,12 +160,10 @@
         verbose (bool, if isinstance(e, Iterable):ptional): 
             Activate verbose. Defaults to False.
         overwrite (bool):
-<<<<<<< HEAD
             overwrite files with existing `baseline` signature, Defaults to False.
         is_valid_file (optional): A function that takes bytes
             and checks if the bytes originate from a valid file
             (used to check of corrupt files). Defaults to None.
-=======
             overwrite existing files, Defaults to False.
         proxy (str):
             proxy server url. Authentication credentials can be passed in URL.
@@ -192,7 +171,6 @@
             Proxy can also be used globally using environmental variables.
             See https://www.gnu.org/software/inetutils/manual/html_node/The-_002enetrc-file.html.
 
->>>>>>> af5393cc
     Raises:
         NotImplementedError: If generator turns out to be invalid.
     """
@@ -215,11 +193,8 @@
                     session,
                     root=root,
                     overwrite=overwrite,
-<<<<<<< HEAD
                     is_valid_file=is_valid_file
-=======
                     proxy=proxy
->>>>>>> af5393cc
                 )
             )
             for _ in range(nb_workers)
@@ -285,11 +260,8 @@
     retries: int = 3,
     verbose: bool = False,
     overwrite: bool = False,
-<<<<<<< HEAD
     is_valid_file: Optional[Callable[[bytes], bool]] = None
-=======
     proxy: Optional[str] = None
->>>>>>> af5393cc
 ):
     """Core download function that takes an interable (sync or async)
 
@@ -309,19 +281,16 @@
         verbose (bool, optional): 
             Activate verbose. Defaults to False.
         overwrite (bool):
-<<<<<<< HEAD
             overwrite files with existing `baseline` signature, Defaults to False.
         is_valid_file (optional): A function that takes bytes
             and checks if the bytes originate from a valid file
             (used to check of corrupt files). Defaults to None.
-=======
             overwrite existing files, Defaults to False.
         proxy (str):
             proxy server url. Authentication credentials can be passed in URL.
             e.g `proxy="http://user:pass@some.proxy.com"`.
             Proxy can also be used globally using environmental variables.
             See https://www.gnu.org/software/inetutils/manual/html_node/The-_002enetrc-file.html.
->>>>>>> af5393cc
 
     Raises:
         NotImplementedError: If generator turns out to be invalid.
@@ -346,9 +315,6 @@
         retries=retries,
         verbose=verbose,
         overwrite=overwrite,
-<<<<<<< HEAD
         is_valid_file=is_valid_file
-=======
         proxy=proxy
->>>>>>> af5393cc
     )